#=
Author: Andrew Ning

A general blade element momentum (BEM) method for propellers/fans and turbines.

Some unique features:
- a simple yet very robust solution method
- allows for non-ideal conditions like reversed flow, or free rotation
- allows arbitrary inflow
- convenience methods for common wind turbine inflow scenarios

=#

module CCBlade


import FLOWMath

export Rotor, Section, OperatingPoint, Outputs
export af_from_files, af_from_data
export simple_op, windturbine_op
export solve, thrusttorque, nondim



# --------- structs -------------

"""
    Rotor(Rhub, Rtip, B, turbine, pitch, precone)

Scalar parameters defining the rotor.  

**Arguments**
- `Rhub::Float64`: hub radius (along blade length)
- `Rtip::Float64`: tip radius (along blade length)
- `B::Int64`: number of blades
- `turbine::Bool`: true if turbine, false if propeller
- `pitch::Float64`: pitch angle (rad).  defined same direction as twist.
- `precone::Float64`: precone angle
"""
<<<<<<< HEAD
mutable struct Rotor{TF, TI, TB}
=======
struct Rotor{TF, TI, TB, TF2}
>>>>>>> ca3924e5

    Rhub::TF
    Rtip::TF
    B::TI
    turbine::TB
    pitch::TF2  # TODO: move this to operating condition.
    precone::TF

end

# convenience constructor for no precone and no pitch
Rotor(Rhub, Rtip, B, turbine) = Rotor(Rhub, Rtip, B, turbine, zero(Rhub), zero(Rhub))
Rotor(Rhub, Rtip, B, turbine, pitch) = Rotor(Rhub, Rtip, B, turbine, pitch, zero(Rhub))

"""
    Section(r, chord, theta, af)

Define sectional properties for one station along rotor
    
**Arguments**
- `r::Float64`: radial location along blade (`Rhub < r < Rtip`)
- `chord::Float64`: corresponding local chord length
- `theta::Float64`: corresponding twist angle (radians)
- `af::function`: a function of the form: `cl, cd = af(alpha, Re, Mach)`
"""
<<<<<<< HEAD
mutable struct Section{TF, TAF}
=======
struct Section{TF1, TF2, TF3, TAF}
>>>>>>> ca3924e5
    
    r::TF1  # different types b.c. of dual numbers.  often r is fixed, while chord/theta vary.
    chord::TF2
    theta::TF3
    af::TAF

end

# make rotor broadcastable as a single entity
Base.Broadcast.broadcastable(r::Rotor) = Ref(r) 

# convenience function to set fields within an array of structs
function Base.setproperty!(obj::Array{Rotor{TF, TI, TB}, N}, sym::Symbol, x) where {TF, TI, TB, N}
    setfield!.(obj, sym, x)
end

# convenience function to access fields within an array of structs
<<<<<<< HEAD
function Base.getproperty(obj::Array{Section{TF, TAF}, N}, sym::Symbol) where {TF, TAF, N}
=======
function Base.getproperty(obj::Vector{Section{TF1, TF2, TF3, TAF}}, sym::Symbol) where {TF1, TF2, TF3, TAF}
>>>>>>> ca3924e5
    return getfield.(obj, sym)
end

# convenience function to set fields within an array of structs
function Base.setproperty!(obj::Array{Section{TF, TAF}, N}, sym::Symbol, x) where {TF, TAF, N}
    setfield!.(obj, sym, x)
end


"""
    OperatingPoint(Vx, Vy, rho, mu=1.0, asound=1.0)

Operation point for a rotor.  
The x direction is the axial direction, and y direction is the tangential direction in the rotor plane.  
See Documentation for more detail on coordinate systems.
Vx and Vy vary radially at same locations as `r` in the rotor definition.

**Arguments**
- `Vx::Float64`: velocity in x-direction along blade
- `Vy::Float64`: velocity in y-direction along blade
- `rho::Float64`: fluid density
- `mu::Float64`: fluid dynamic viscosity (unused if Re not included in airfoil data)
- `asound::Float64`: fluid speed of sound (unused if Mach not included in airfoil data)
"""
mutable struct OperatingPoint{TF, TF2}
    Vx::TF
    Vy::TF
    rho::TF2  # different type to accomodate ReverseDiff
    mu::TF2
    asound::TF2
end

# convenience constructor when Re and Mach are not used.
OperatingPoint(Vx, Vy, rho) = OperatingPoint(Vx, Vy, rho, one(rho), one(rho)) 

# convenience function to access fields within an array of structs
function Base.getproperty(obj::Array{OperatingPoint{TF, TF2}, N}, sym::Symbol) where {TF, TF2, N}
    return getfield.(obj, sym)
end

# convenience function to set fields within an array of structs
function Base.setproperty!(obj::Array{OperatingPoint{TF, TF2}, N}, sym::Symbol, x) where {TF, TF2, N}
    setfield!.(obj, sym, x)
end


"""
    Outputs(Np, Tp, a, ap, u, v, phi, alpha, W, cl, cd, cn, ct, F, G)

Outputs from the BEM solver along the radius.

**Arguments**
- `Np::Vector{Float64}`: normal force per unit length
- `Tp::Vector{Float64}`: tangential force per unit length
- `a::Vector{Float64}`: axial induction factor
- `ap::Vector{Float64}`: tangential induction factor
- `u::Vector{Float64}`: axial induced velocity
- `v::Vector{Float64}`: tangential induced velocity
- `phi::Vector{Float64}`: inflow angle
- `alpha::Vector{Float64}`: angle of attack
- `W::Vector{Float64}`: inflow velocity
- `cl::Vector{Float64}`: lift coefficient
- `cd::Vector{Float64}`: drag coefficient
- `cn::Vector{Float64}`: normal force coefficient
- `ct::Vector{Float64}`: tangential force coefficient
- `F::Vector{Float64}`: hub/tip loss correction
- `G::Vector{Float64}`: effective hub/tip loss correction for induced velocities: `u = Vx * a * G, v = Vy * ap * G`
"""
struct Outputs{TF}

    Np::TF
    Tp::TF
    a::TF
    ap::TF
    u::TF
    v::TF
    phi::TF
    alpha::TF
    W::TF
    cl::TF
    cd::TF
    cn::TF
    ct::TF
    F::TF
    G::TF

end

# convenience constructor to initialize
Outputs() = Outputs(0.0, 0.0, 0.0, 0.0, 0.1, 0.1, -5.0*pi/180.0, 0.0, 0.0, 0.0, 0.0, 0.0, 0.0, 0.0, 0.0)

# convenience function to access fields within an array of structs
function Base.getproperty(obj::Array{Outputs{TF}, N}, sym::Symbol) where {TF, N}
    return getfield.(obj, sym)
end


# -------------------------------



# ----------- airfoil ---------------


"""
    parse_af_file(filename, header=1)

Private function. Read an airfoil file.  For one Reynolds/Mach number.
Additional data like cm is optional but will be ignored.
alpha should be in degrees

format:

header\n
alpha1 cl1 cd1 ...\n
alpha2 cl2 cd2\n
alpha3 cl3 cd3\n
...

Returns arrays for alpha (in radians), cl, cd
"""
function parse_af_file(filename, header=1)

    alpha = Float64[]
    cl = Float64[]
    cd = Float64[]

    open(filename) do f

        # skip header
        for i = 1:header
            readline(f)
        end

        for line in eachline(f)
            parts = split(line)
            push!(alpha, parse(Float64, parts[1]))
            push!(cl, parse(Float64, parts[2]))
            push!(cd, parse(Float64, parts[3]))
        end

    end

    return alpha*pi/180, cl, cd

end


"""
    af_from_files(filenames; Re=[], Mach=[])

Read airfoil file(s) and return a function of the form `cl, cd = func(alpha, Re, M)`

If filenames is just one file, then Re and Mach are ignored (just aoa variation).
`af_file_files("somefile.dat")`

If filenames is a vector then there is variation with either Re or Mach (both not both).
`af_file_files(["f1.dat", "f2.dat", "f3.dat"], Mach=[0.5, 0.6, 0.7])`

Filenames can be a matrix for variation with both.
`af_file_files(filematrix, Re=[3e6, 5e6], Mach=[0.5, 0.6, 0.7])`
where `filematrix[i, j]` correspnds to `Re[i]`, `Mach[j]`

Uses the `af_from_data` function.
"""
function af_from_files(filenames; Re=[], Mach=[])

    # evalutae first file to determine size
    if isa(filenames, Array)
        sz = size(filenames)
    else
        sz = 0
    end
    nRe = length(Re)
    nMach = length(Mach)

    if sz == 0  # just one file
        alpha, cl, cd = parse_af_file(filenames)

    elseif length(sz) == 1  # list of files
        alpha, cl1, cd1 = parse_af_file(filenames[1])
        nalpha = length(alpha)
        ncond = length(filenames)
    
        cl = zeros(nalpha, ncond)
        cd = zeros(nalpha, ncond)
        cl[:, 1] = cl1
        cd[:, 1] = cd1

        # iterate over remaining files
        for i = 2:ncond
            _, cli, cdi = parse_af_file(filenames[i])
            cl[:, i] = cli
            cd[:, i] = cdi
        end

    else  # matrix of filenames
        alpha, cl1, cd1 = parse_af_file(filenames[1, 1])
        nalpha = length(alpha)
        
        cl = zeros(nalpha, nRe, nMach)
        cd = zeros(nalpha, nRe, nMach)

        for j = 1:nMach
            for i = 1:nRe
                _, clij, cdij = parse_af_file(filenames[i, j])
                cl[:, i, j] = clij
                cd[:, i, j] = cdij
            end
        end

    end

    return af_from_data(alpha, Re, Mach, cl, cd)        
end


"""private function
1d interpolation vs alpha
"""
function afalpha(alpha, Re, Mach, cl, cd)

    nRe = length(Re)
    nMach = length(Mach)

    # squeeze out singleton dimensions if necessary
    if nRe == 1 && nMach == 1  # could be cases with 1, 0, but this would be inconcistent input and I'm not going to bother handlingn it.
        cl = cl[:, 1, 1]
        cd = cd[:, 1, 1]
    elseif nRe == 0 && nMach == 0
        cl = cl[:, 1]
        cd = cd[:, 1]
    end

    afcl = FLOWMath.Akima(alpha, cl)
    afcd = FLOWMath.Akima(alpha, cd)

    afeval(alpha_pt, Re_pt, M_pt) = afcl(alpha_pt)[1], 
                                    afcd(alpha_pt)[1]
    return afeval
end

"""private function
2d interpolation vs alpha, Re
"""
function afalphaRe(alpha, Re, Mach, cl, cd)

    nRe = length(Re)
    nMach = length(Mach)

    # squeeze out singleton dimensions if necessary
    if nMach == 1
        cl = cl[:, :, 1]
        cd = cd[:, :, 1]
    end

    afeval(alpha_pt, Re_pt, M_pt) = FLOWMath.interp2d(FLOWMath.akima, alpha, Re, cl, alpha_pt, Re_pt)[1], 
                                    FLOWMath.interp2d(FLOWMath.akima, alpha, Re, cd, alpha_pt, Re_pt)[1]
    return afeval

end

"""private function
2d interpolation vs alpha, Mach
"""
function afalphaMach(alpha, Re, Mach, cl, cd)

    nRe = length(Re)
    nMach = length(Mach)
    
    # squeeze out singleton dimensions if necessary
    if nRe == 1
        cl = cl[:, 1, :]
        cd = cd[:, 1, :]
    end

    afeval(alpha_pt, Re_pt, M_pt) = FLOWMath.interp2d(FLOWMath.akima, alpha, Mach, cl, alpha_pt, M_pt)[1], 
                                    FLOWMath.interp2d(FLOWMath.akima, alpha, Mach, cd, alpha_pt, M_pt)[1]
    return afeval
end


"""private function
3d interpolation vs alpha, Re, Mach
"""
function afalphaReMach(alpha, Re, Mach, cl, cd)

    nRe = length(Re)
    nMach = length(Mach)
    
    afeval(alpha_pt, Re_pt, M_pt) = FLOWMath.interp3d(FLOWMath.akima, alpha, Re, Mach, cl, alpha_pt, Re_pt, M_pt)[1], 
                                    FLOWMath.interp3d(FLOWMath.akima, alpha, Re, Mach, cd, alpha_pt, Re_pt, M_pt)[1]
    return afeval
end


"""
Create an airfoil function directly from alpha, cl, and cd arrays.
The function of the form `cl, cd = func(alpha, Re, M)`
alpha should be in radians.  Uses an akima spline.  `af_from_files` calls this function.

`cl[i, j, k]` corresponds to `alpha[i]`, `Re[j]`, `Mach[k]`

If `Mach=[]`
`cl[i, j]` corresponds to `alpha[i]`, `Re[j]`
`size(cl) = (length(alpha), length(Re))`
But you can use a singleton dimension for the constant Mach if desired.
`size(cl) = (length(alpha), length(Re), 1)`
The above also applies for `Re=[]` where variation is with alpha and Mach.

There is also a convenience method for vector data with just aoa variation
`af_from_data(alpha, cl, cd)` which just corresponds to `af_from_data(alpha, Re=[], Mach=[], cl, cd)`
"""
function af_from_data(alpha, Re, Mach, cl, cd)

    nRe = length(Re)
    nMach = length(Mach)

    if nRe <= 1 && nMach <= 1
        return afalpha(alpha, Re, Mach, cl, cd)
    elseif nMach <= 1
        return afalphaRe(alpha, Re, Mach, cl, cd)
    elseif nRe <= 1
        return afalphaMach(alpha, Re, Mach, cl, cd)
    else
        return afalphaReMach(alpha, Re, Mach, cl, cd)
    end
end

# convenience wrappers
af_from_data(alpha, cl, cd) = af_from_data(alpha, Re=[], Mach=[], cl, cd)



# ---------------------------------



# ------------ BEM core ------------------


"""
(private) residual function
"""
function residual(phi, rotor, section, op)

    # unpack inputs
    r = section.r
    chord = section.chord
    theta = section.theta
    af = section.af
    Rhub = rotor.Rhub
    Rtip = rotor.Rtip
    B = rotor.B
    turbine = rotor.turbine
    pitch = rotor.pitch
    Vx = op.Vx
    Vy = op.Vy
    rho = op.rho
    
    # constants
    sigma_p = B*chord/(2.0*pi*r)
    sphi = sin(phi)
    cphi = cos(phi)

    # angle of attack
    alpha = phi - (theta + pitch)

    # Reynolds number
    W0 = sqrt(Vx^2 + Vy^2)  # ignoring induction, which is generally a very minor difference and only affects Reynolds/Mach number
    Re = rho * W0 * chord / op.mu

    # Mach number
    Mach = W0/op.asound  # also ignoring induction

    # airfoil cl/cd
    if turbine
        cl, cd = af(alpha, Re, Mach)
    else
        cl, cd = af(-alpha, Re, Mach)
        cl *= -1
    end

    # resolve into normal and tangential forces
    cn = cl*cphi + cd*sphi
    ct = cl*sphi - cd*cphi

    # Prandtl's tip and hub loss factor
    factortip = B/2.0*(Rtip - r)/(r*abs(sphi))
    Ftip = 2.0/pi*acos(exp(-factortip))
    factorhub = B/2.0*(r - Rhub)/(Rhub*abs(sphi))
    Fhub = 2.0/pi*acos(exp(-factorhub))
    F = Ftip * Fhub

    # sec parameters
    k = cn*sigma_p/(4.0*F*sphi*sphi)
    kp = ct*sigma_p/(4.0*F*sphi*cphi)

    # # parameters used in Vx=0 and Vy=0 cases
    k0 = cn*sigma_p/(4.0*F*sphi*cphi)
    k0p = ct*sigma_p/(4.0*F*sphi*sphi)

    # --- solve for induced velocities ------
    if isapprox(Vx, 0.0, atol=1e-6)

        u = sign(phi)*k0*Vy
        v = 0.0
        a = 0.0
        ap = 0.0
        R = sin(phi)^2 + sign(phi)*cn*sigma_p/(4.0*F)

    elseif isapprox(Vy, 0.0, atol=1e-6)
        
        u = 0.0
        v = k0p*abs(Vx)
        a = 0.0
        ap = 0.0
        R = sign(Vx)*4*F*sphi*cphi - ct*sigma_p
    
    else

        if phi < 0
            k *= -1
        end

        if isapprox(k, -1.0, atol=1e-6)  # state corresopnds to Vx=0, return any nonzero residual
            return 1.0
        end

        if k <= 2.0/3  # momentum region
            a = k/(1 + k)

        else  # empirical region
            g1 = 2.0*F*k - (10.0/9-F)
            g2 = 2.0*F*k - (4.0/3-F)*F
            g3 = 2.0*F*k - (25.0/9-2*F)

            if isapprox(g3, 0.0, atol=1e-6)  # avoid singularity
                a = 1.0 - 1.0/(2.0*sqrt(g2))
            else
                a = (g1 - sqrt(g2)) / g3
            end
        end

        u = a * Vx

        # -------- tangential induction ----------
        if Vx < 0
            kp *= -1
        end

        if isapprox(kp, 1.0, atol=1e-6)  # state corresopnds to Vy=0, return any nonzero residual
            return 1.0
        end

        ap = kp/(1 - kp)
        v = ap * Vy


        # ------- residual function -------------
        R = sin(phi)/(1 - a) - Vx/Vy*cos(phi)/(1 + ap)
    end


    # ------- loads ---------
    W = sqrt((Vx - u)^2 + (Vy + v)^2)
    Np = cn*0.5*rho*W^2*chord
    Tp = ct*0.5*rho*W^2*chord

    # The BEM methodology applies hub/tip losses to the loads rather than to the velocities.  
    # This is the most common way to implement a BEM, but it means that the raw velocities are misleading 
    # as they do not contain any hub/tip loss corrections.
    # To fix this we compute the effective hub/tip losses that would produce the same thrust/torque.
    # In other words:
    # CT = 4 a (1 - a) F = 4 a G (1 - a G)\n
    # This is solved for G, then multiplied against the wake velocities.
    
    if isapprox(Vx, 0.0, atol=1e-6)
        G = sqrt(F)
    elseif isapprox(Vy, 0.0, atol=1e-6)
        G = F
    else
        G = (1.0 - sqrt(1.0 - 4*a*(1.0 - a)*F))/(2*a)
    end
    u *= G
    v *= G

    if turbine
        return R, Outputs(Np, Tp, a, ap, u, v, phi, alpha, W, cl, cd, cn, ct, F, G)
    else
        return R, Outputs(-Np, -Tp, -a, -ap, -u, -v, phi, -alpha, W, -cl, cd, -cn, -ct, F, G)
    end

end



"""
(private) Find a bracket for the root closest to xmin by subdividing
interval (xmin, xmax) into n intervals.

Returns found, xl, xu.
If found = true a bracket was found between (xl, xu)
"""
function firstbracket(f, xmin, xmax, n, backwardsearch=false)

    xvec = range(xmin, xmax, length=n)
    if backwardsearch  # start from xmax and work backwards
        xvec = reverse(xvec)
    end

    fprev = f(xvec[1])
    for i = 2:n
        fnext = f(xvec[i])
        if fprev*fnext < 0  # bracket found
            if backwardsearch
                return true, xvec[i], xvec[i-1]
            else
                return true, xvec[i-1], xvec[i]
            end
        end
        fprev = fnext
    end

    return false, 0.0, 0.0

end


"""
    solve(rotor, section, op)

Solve the BEM equations for given rotor geometry and operating point.

**Arguments**
- `rotor::Rotor`: rotor properties
- `section::Section`: section properties
- `op::OperatingPoint`: operating point

**Returns**
- `outputs::Outputs`: BEM output data including loads, induction factors, etc.
"""
function solve(rotor, section, op)

    # error handling
    if typeof(section) <: Vector
        error("You passed in an vector for section, but this funciton does not accept an vector.\nProbably you intended to use broadcasting (notice the dot): solve.(Ref(rotor), sections, ops)")
    end

    # parameters
    npts = 20  # number of discretization points to find bracket in residual solve

    # unpack
    Vx = op.Vx
    Vy = op.Vy
    theta = section.theta + rotor.pitch

    # ---- determine quadrants based on case -----
    Vx_is_zero = isapprox(Vx, 0.0, atol=1e-6)
    Vy_is_zero = isapprox(Vy, 0.0, atol=1e-6)

    # quadrants
    epsilon = 1e-6
    q1 = [epsilon, pi/2]
    q2 = [-pi/2, -epsilon]
    q3 = [pi/2, pi-epsilon]
    q4 = [-pi+epsilon, -pi/2]

    if Vx_is_zero && Vy_is_zero
        return Outputs()

    elseif Vx_is_zero

        startfrom90 = false  # start bracket search from 90 deg instead of 0 deg.

        if Vy > 0 && theta > 0
            order = (q1, q2)
        elseif Vy > 0 && theta < 0
            order = (q2, q1)
        elseif Vy < 0 && theta > 0
            order = (q3, q4)
        else  # Vy < 0 && theta < 0
            order = (q4, q3)
        end

    elseif Vy_is_zero

        startfrom90 = true  # start bracket search from 90 deg

        if Vx > 0 && abs(theta) < pi/2
            order = (q1, q3)
        elseif Vx < 0 && abs(theta) < pi/2
            order = (q2, q4)
        elseif Vx > 0 && abs(theta) > pi/2
            order = (q3, q1)
        else  # Vx < 0 && abs(theta) > pi/2
            order = (q4, q2)
        end

    else  # normal case
    

    # for i = 1:nr

        startfrom90 = false

        if Vx > 0 && Vy > 0
            order = (q1, q2, q3, q4)
        elseif Vx < 0 && Vy > 0
            order = (q2, q1, q4, q3)
        elseif Vx > 0 && Vy < 0
            order = (q3, q4, q1, q2)
        else  # Vx[i] < 0 && Vy[i] < 0
            order = (q4, q3, q2, q1)
        end

    end

        

    # ----- solve residual function ------

    

    # # wrapper to residual function to accomodate format required by fzero
    R(phi) = residual(phi, rotor, section, op)[1]

    success = false
    for j = 1:length(order)  # quadrant orders.  In most cases it should find root in first quadrant searched.
        phimin, phimax = order[j]

        # check to see if it would be faster to reverse the bracket search direction
        backwardsearch = false
        if !startfrom90
            if phimin == -pi/2 || phimax == -pi/2  # q2 or q4
                backwardsearch = true
            end
        else
            if phimax == pi/2  # q1
                backwardsearch = true
            end
        end
        
        # force to dual numbers if necessary
        phimin = phimin*one(section.chord)
        phimax = phimax*one(section.chord)

        # find bracket
        success, phiL, phiU = firstbracket(R, phimin, phimax, npts, backwardsearch)

        # once bracket is found, solve root finding problem and compute loads
        if success

            phistar = FLOWMath.brent(R, phiL, phiU)
            _, outputs = residual(phistar, rotor, section, op)
            return outputs
        end    
    end    

    # it shouldn't get to this point.  if it does it means no solution was found
    # it will return empty outputs
    # alternatively, one could increase npts and try again
    
    return Outputs()
end



# ------------ inflow ------------------



"""
    simple_op(Vinf, Omega, r, rho, mu=1.0, asound=1.0, precone=0.0)

Uniform inflow through rotor.  Returns an Inflow object.

**Arguments**
- `Vinf::Float`: freestream speed (m/s)
- `Omega::Float`: rotation speed (rad/s)
- `r::Float`: radial location where inflow is computed (m)
- `rho::Float`: air density (kg/m^3)
- `mu::Float`: air viscosity (Pa * s)
- `asounnd::Float`: air speed of sound (m/s)
- `precone::Float`: precone angle (rad)
"""
function simple_op(Vinf, Omega, r, rho; mu=one(rho), asound=one(rho), precone=zero(Vinf))
    # TODO: change this to keyword args in #master

    # error handling
    if typeof(r) <: Vector
        error("You passed in an vector for r, but this function does not accept an vector.\nProbably you intended to use broadcasting")
    end

    Vx = Vinf * cos(precone) 
    Vy = Omega * r * cos(precone)

    return OperatingPoint(Vx, Vy, rho, mu, asound)

end


"""
    windturbine_op(Vhub, Omega, pitch, r, precone, yaw, tilt, azimuth, hubHt, shearExp, rho, mu=1.0, asound=1.0)

Compute relative wind velocity components along blade accounting for inflow conditions
and orientation of turbine.  See Documentation for angle definitions.

**Arguments**
- `Vhub::Float64`: freestream speed at hub (m/s)
- `Omega::Float64`: rotation speed (rad/s)
- `r::Float64`: radial location where inflow is computed (m)
- `precone::Float64`: precone angle (rad)
- `yaw::Float64`: yaw angle (rad)
- `tilt::Float64`: tilt angle (rad)
- `azimuth::Float64`: azimuth angle to evaluate at (rad)
- `hubHt::Float64`: hub height (m) - used for shear
- `shearExp::Float64`: power law shear exponent
- `rho::Float64`: air density (kg/m^3)
- `mu::Float64`: air viscosity (Pa * s)
- `asound::Float64`: air speed of sound (m/s)
"""
function windturbine_op(Vhub, Omega, r, precone, yaw, tilt, azimuth, hubHt, shearExp, rho, mu=1.0, asound=1.0)

    sy = sin(yaw)
    cy = cos(yaw)
    st = sin(tilt)
    ct = cos(tilt)
    sa = sin(azimuth)
    ca = cos(azimuth)
    sc = sin(precone)
    cc = cos(precone)

    # coordinate in azimuthal coordinate system
    x_az = -r*sin(precone)
    z_az = r*cos(precone)
    y_az = 0.0  # could omit (the more general case allows for presweep so this is nonzero)

    # get section heights in wind-aligned coordinate system
    heightFromHub = (y_az*sa + z_az*ca)*ct - x_az*st

    # velocity with shear
    V = Vhub*(1 + heightFromHub/hubHt)^shearExp

    # transform wind to blade c.s.
    Vwind_x = V * ((cy*st*ca + sy*sa)*sc + cy*ct*cc)
    Vwind_y = V * (cy*st*sa - sy*ca)

    # wind from rotation to blade c.s.
    Vrot_x = -Omega*y_az*sc
    Vrot_y = Omega*z_az

    # total velocity
    Vx = Vwind_x + Vrot_x
    Vy = Vwind_y + Vrot_y

    # operating point
    return OperatingPoint(Vx, Vy, rho, mu, asound)

end

# -------------------------------------


# -------- convenience methods ------------

"""
    thrusttorque(rotor, sections, outputs::Vector{Outputs{TF}}) where TF

integrate the thrust/torque across the blade, 
including 0 loads at hub/tip, using a trapezoidal rule.

**Arguments**
- `rotor::Rotor`: rotor object
- `sections::Vector{Section}`: rotor object
- `outputs::Vector{Outputs}`: output data along blade

**Returns**
- `T::Float64`: thrust (along x-dir see Documentation).
- `Q::Float64`: torque (along x-dir see Documentation).
"""
# function thrusttorque(rotor, sections, outputs)
function thrusttorque(rotor, sections, outputs::Vector{Outputs{TF}}) where TF

    # add hub/tip for complete integration.  loads go to zero at hub/tip.
    rfull = [rotor.Rhub; sections.r; rotor.Rtip]
    Npfull = [0.0; outputs.Np; 0.0]
    Tpfull = [0.0; outputs.Tp; 0.0]

    # integrate Thrust and Torque (trapezoidal)
    thrust = Npfull*cos(rotor.precone)
    torque = Tpfull.*rfull*cos(rotor.precone)

    T = rotor.B * FLOWMath.trapz(rfull, thrust)
    Q = rotor.B * FLOWMath.trapz(rfull, torque)

    return T, Q
end


"""
    thrusttorque(rotor, sections, outputs::Array{Outputs{TF}, 2}) where TF

Integrate the thrust/torque across the blade given an array of output data.
Generally used for azimuthal averaging of thrust/torque.
`outputs[i, j]` corresponds to `sections[i], azimuth[j]`.  Integrates across azimuth
"""
function thrusttorque(rotor, sections, outputs::Matrix{Outputs{TF}}) where TF

    T = 0.0
    Q = 0.0
    nr, naz = size(outputs)

    for j = 1:naz
        Tsub, Qsub = thrusttorque(rotor, sections, outputs[:, j])
        T += Tsub / naz
        Q += Qsub / naz
    end

    return T, Q
end




"""
    nondim(T, Q, Vhub, Omega, rho, rotor)

Nondimensionalize the outputs.

**Arguments**
- `T::Float64`: thrust (N)
- `Q::Float64`: torque (N-m)
- `Vhub::Float64`: hub speed used in turbine normalization (m/s)
- `Omega::Float64`: rotation speed used in propeller normalization (rad/s)
- `rho::Float64`: air density (kg/m^3)
- `rotor::Rotor`: rotor object

**Returns**

if windturbine
- `CP::Float64`: power coefficient
- `CT::Float64`: thrust coefficient
- `CQ::Float64`: torque coefficient

if propeller
- `eff::Float64`: efficiency
- `CT::Float64`: thrust coefficient
- `CQ::Float64`: torque coefficient
"""
function nondim(T, Q, Vhub, Omega, rho, rotor)

    P = Q * Omega
    Rp = rotor.Rtip*cos(rotor.precone)

    if rotor.turbine  # wind turbine normalizations

        q = 0.5 * rho * Vhub^2
        A = pi * Rp^2

        CP = P / (q * A * Vhub)
        CT = T / (q * A)
        CQ = Q / (q * Rp * A)

        return CP, CT, CQ

    else  # propeller

        n = Omega/(2*pi)
        Dp = 2*Rp

        if T < 0
            eff = 0.0  # creating drag not thrust
        else
            eff = T*Vhub/P
        end
        CT = T / (rho * n^2 * Dp^4)
        CQ = Q / (rho * n^2 * Dp^5)

        return eff, CT, CQ

    # elseif rotortype == "helicopter"

    #     A = pi * Rp^2

    #     CT = T / (rho * A * (Omega*Rp)^2)
    #     CP = P / (rho * A * (Omega*Rp)^3)
    #     FM = CT^(3/2)/(sqrt(2)*CP)

    #     return FM, CT, CP
    end

end


end  # module<|MERGE_RESOLUTION|>--- conflicted
+++ resolved
@@ -38,11 +38,7 @@
 - `pitch::Float64`: pitch angle (rad).  defined same direction as twist.
 - `precone::Float64`: precone angle
 """
-<<<<<<< HEAD
-mutable struct Rotor{TF, TI, TB}
-=======
-struct Rotor{TF, TI, TB, TF2}
->>>>>>> ca3924e5
+mutable struct Rotor{TF, TI, TB, TF2}
 
     Rhub::TF
     Rtip::TF
@@ -68,11 +64,7 @@
 - `theta::Float64`: corresponding twist angle (radians)
 - `af::function`: a function of the form: `cl, cd = af(alpha, Re, Mach)`
 """
-<<<<<<< HEAD
-mutable struct Section{TF, TAF}
-=======
-struct Section{TF1, TF2, TF3, TAF}
->>>>>>> ca3924e5
+mutable struct Section{TF1, TF2, TF3, TAF}
     
     r::TF1  # different types b.c. of dual numbers.  often r is fixed, while chord/theta vary.
     chord::TF2
@@ -85,21 +77,17 @@
 Base.Broadcast.broadcastable(r::Rotor) = Ref(r) 
 
 # convenience function to set fields within an array of structs
-function Base.setproperty!(obj::Array{Rotor{TF, TI, TB}, N}, sym::Symbol, x) where {TF, TI, TB, N}
+function Base.setproperty!(obj::Array{Rotor{TF, TI, TB, TF2}, N}, sym::Symbol, x) where {TF, TI, TB, TF2, N}
     setfield!.(obj, sym, x)
 end
 
 # convenience function to access fields within an array of structs
-<<<<<<< HEAD
-function Base.getproperty(obj::Array{Section{TF, TAF}, N}, sym::Symbol) where {TF, TAF, N}
-=======
 function Base.getproperty(obj::Vector{Section{TF1, TF2, TF3, TAF}}, sym::Symbol) where {TF1, TF2, TF3, TAF}
->>>>>>> ca3924e5
     return getfield.(obj, sym)
 end
 
 # convenience function to set fields within an array of structs
-function Base.setproperty!(obj::Array{Section{TF, TAF}, N}, sym::Symbol, x) where {TF, TAF, N}
+function Base.setproperty!(obj::Array{Section{TF1, TF2, TF3, TAF}, N}, sym::Symbol, x) where {TF1, TF2, TF3, TAF, N}
     setfield!.(obj, sym, x)
 end
 
